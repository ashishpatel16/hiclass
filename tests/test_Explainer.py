import numpy as np
import pytest
from sklearn.ensemble import RandomForestClassifier
<<<<<<< HEAD
from hiclass import (
    LocalClassifierPerLevel,
    LocalClassifierPerParentNode,
    Explainer,
)
=======
from hiclass import LocalClassifierPerNode, LocalClassifierPerParentNode, Explainer
>>>>>>> 2fe8480b

try:
    import shap
except ImportError:
    shap_installed = False
else:
    shap_installed = True

try:
    import xarray
except ImportError:
    xarray_installed = False
else:
    xarray_installed = True


@pytest.fixture
def explainer_data():
    x_train = np.random.randn(4, 3)
    y_train = np.array(
        [["a", "b", "d"], ["a", "b", "e"], ["a", "c", "f"], ["a", "c", "g"]]
    )
    x_test = np.random.randn(5, 3)

    return x_train, x_test, y_train


@pytest.fixture
def explainer_data_no_root():
    x_train = np.random.randn(6, 3)
    y_train = np.array(
        [
            ["a", "b", "c"],
            ["x", "y", "z"],
            ["a", "b", "c"],
            ["x", "y", "z"],
            ["a", "b", "c"],
            ["x", "y", "z"],
        ]
    )
    x_test = np.random.randn(5, 3)
    return x_train, x_test, y_train


@pytest.mark.skipif(not shap_installed, reason="shap not installed")
@pytest.mark.parametrize("data", ["explainer_data", "explainer_data_no_root"])
def test_explainer_tree_lcppn(data, request):
    rfc = RandomForestClassifier()
    lcppn = LocalClassifierPerParentNode(
        local_classifier=rfc, replace_classifiers=False
    )

    x_train, x_test, y_train = request.getfixturevalue(data)

    lcppn.fit(x_train, y_train)

    explainer = Explainer(lcppn, data=x_train, mode="tree")
    explanations = explainer.explain(x_test)

    # Assert if explainer returns an xarray.Dataset object
    assert isinstance(explanations, xarray.Dataset)

    # Assert if predictions made are consistent with the explanation object
    y_preds = lcppn.predict(x_test)
    for i in range(len(x_test)):
        y_pred = y_preds[i]
        explanation = explanations["predicted_class"][i]
        for j in range(len(y_pred)):
            assert explanation.data[j].split(lcppn.separator_)[-1] == y_pred[j]


@pytest.mark.skipif(not shap_installed, reason="shap not installed")
@pytest.mark.skipif(not xarray_installed, reason="xarray not installed")
@pytest.mark.parametrize("data", ["explainer_data", "explainer_data_no_root"])
def test_explainer_tree_lcpn(data, request):
    rfc = RandomForestClassifier()
    lcpn = LocalClassifierPerNode(local_classifier=rfc, replace_classifiers=False)

    x_train, x_test, y_train = request.getfixturevalue(data)

    lcpn.fit(x_train, y_train)

    explainer = Explainer(lcpn, data=x_train, mode="tree")
    explanations = explainer.explain(x_test)

    # Assert if explainer returns an xarray.Dataset object
    assert isinstance(explanations, xarray.Dataset)
    y_preds = lcpn.predict(x_test)

    # Assert if predictions made are consistent with the explanation object
    for i in range(len(x_test)):
        y_pred = y_preds[i]
        for j in range(len(y_pred)):
            assert str(explanations["node"][i].data[j]) == y_pred[j]


@pytest.mark.skipif(not shap_installed, reason="shap not installed")
@pytest.mark.parametrize("data", ["explainer_data", "explainer_data_no_root"])
def test_explainer_tree_lcpl(data, request):
    rfc = RandomForestClassifier()
    lcpl = LocalClassifierPerLevel(local_classifier=rfc, replace_classifiers=False)

    x_train, x_test, y_train = request.getfixturevalue(data)

    lcpl.fit(x_train, y_train)

    explainer = Explainer(lcpl, data=x_train, mode="tree")
    explanations = explainer.explain(x_test)
    assert explanations is not None
    y_preds = lcpl.predict(x_test)
    for i in range(len(x_test)):
        y_pred = y_preds[i]
        for j in range(len(y_pred)):
            assert str(explanations["node"][i].data[j]) == y_pred[j]


@pytest.mark.skipif(not shap_installed, reason="shap not installed")
@pytest.mark.parametrize("data", ["explainer_data", "explainer_data_no_root"])
def test_traversal_path_lcppn(data, request):
    x_train, x_test, y_train = request.getfixturevalue(data)
    rfc = RandomForestClassifier()
    lcppn = LocalClassifierPerParentNode(
        local_classifier=rfc, replace_classifiers=False
    )

    lcppn.fit(x_train, y_train)
    explainer = Explainer(lcppn, data=x_train, mode="tree")
    traversals = explainer._get_traversed_nodes_lcppn(x_test)
    preds = lcppn.predict(x_test)
    assert len(preds) == len(traversals)
    for i in range(len(x_test)):
        for j in range(len(traversals[i])):
            if traversals[i][j] == lcppn.root_:
                continue
            label = traversals[i][j].split(lcppn.separator_)[-1]
            assert label == preds[i][j - 1]


@pytest.mark.skipif(not shap_installed, reason="shap not installed")
@pytest.mark.parametrize("data", ["explainer_data", "explainer_data_no_root"])
<<<<<<< HEAD
def test_traversal_path_lcpl(data, request):
    x_train, x_test, y_train = request.getfixturevalue(data)
    rfc = RandomForestClassifier()
    lcpl = LocalClassifierPerLevel(local_classifier=rfc, replace_classifiers=False)

    lcpl.fit(x_train, y_train)
    explainer = Explainer(lcpl, data=x_train, mode="tree")
    traversals = explainer._get_traversed_nodes_lcpl(x_test)
    preds = lcpl.predict(x_test)
    assert len(preds) == len(traversals)
    for i in range(len(x_test)):
        for j in range(len(traversals[i])):
            label = traversals[i][j].split(lcpl.separator_)[-1]
=======
def test_traversal_path_lcpn(data, request):
    x_train, x_test, y_train = request.getfixturevalue(data)
    rfc = RandomForestClassifier()
    lcpn = LocalClassifierPerNode(local_classifier=rfc, replace_classifiers=False)

    lcpn.fit(x_train, y_train)
    explainer = Explainer(lcpn, data=x_train, mode="tree")
    traversals = explainer._get_traversed_nodes_lcpn(x_test)
    preds = lcpn.predict(x_test)

    # Assert if predictions and traversals are of same length
    assert len(preds) == len(traversals)

    # Assert if traversal path in predictions is same as the computed traversal path
    for i in range(len(x_test)):
        for j in range(len(traversals[i])):
            label = traversals[i][j].split(lcpn.separator_)[-1]
>>>>>>> 2fe8480b
            assert label == preds[i][j]


@pytest.mark.skipif(not shap_installed, reason="shap not installed")
@pytest.mark.skipif(not xarray_installed, reason="xarray not installed")
@pytest.mark.parametrize("data", ["explainer_data", "explainer_data_no_root"])
@pytest.mark.parametrize(
<<<<<<< HEAD
    "classifier", [LocalClassifierPerLevel, LocalClassifierPerParentNode]
=======
    "classifier", [LocalClassifierPerParentNode, LocalClassifierPerNode]
>>>>>>> 2fe8480b
)
def test_explain_with_xr(data, request, classifier):
    x_train, x_test, y_train = request.getfixturevalue(data)
    rfc = RandomForestClassifier()
    clf = classifier(local_classifier=rfc, replace_classifiers=False)

    clf.fit(x_train, y_train)
    explainer = Explainer(clf, data=x_train, mode="tree")
    explanations = explainer._explain_with_xr(x_test)

    # Assert if explainer returns an xarray.Dataset object
    assert isinstance(explanations, xarray.Dataset)


@pytest.mark.parametrize(
<<<<<<< HEAD
    "classifier", [LocalClassifierPerParentNode, LocalClassifierPerLevel]
=======
    "classifier", [LocalClassifierPerParentNode, LocalClassifierPerNode]
>>>>>>> 2fe8480b
)
def test_imports(classifier):
    x_train = [[76, 12, 49], [88, 63, 31], [5, 42, 24], [17, 90, 55]]
    y_train = [["a", "b", "d"], ["a", "b", "e"], ["a", "c", "f"], ["a", "c", "g"]]

    rfc = RandomForestClassifier()
    clf = classifier(local_classifier=rfc, replace_classifiers=False)
    clf.fit(x_train, y_train)

    explainer = Explainer(clf, data=x_train, mode="tree")
    assert isinstance(explainer.data, np.ndarray)


<<<<<<< HEAD
@pytest.mark.skipif(not shap_installed, reason="shap not installed")
@pytest.mark.parametrize(
    "classifier", [LocalClassifierPerLevel, LocalClassifierPerParentNode]
=======
@pytest.mark.parametrize(
    "classifier", [LocalClassifierPerParentNode, LocalClassifierPerNode]
>>>>>>> 2fe8480b
)
@pytest.mark.parametrize("data", ["explainer_data"])
@pytest.mark.parametrize("mode", ["linear", "gradient", "deep", "tree", ""])
def test_explainers(data, request, classifier, mode):
    x_train, x_test, y_train = request.getfixturevalue(data)
    rfc = RandomForestClassifier()
    clf = classifier(local_classifier=rfc, replace_classifiers=False)

    clf.fit(x_train, y_train)
    explainer = Explainer(clf, data=x_train, mode=mode)
    mode_mapping = {
        "linear": shap.LinearExplainer,
        "gradient": shap.GradientExplainer,
        "deep": shap.DeepExplainer,
        "tree": shap.TreeExplainer,
        "": shap.Explainer,
    }
    assert explainer.explainer == mode_mapping[mode]<|MERGE_RESOLUTION|>--- conflicted
+++ resolved
@@ -1,15 +1,11 @@
 import numpy as np
 import pytest
 from sklearn.ensemble import RandomForestClassifier
-<<<<<<< HEAD
 from hiclass import (
     LocalClassifierPerLevel,
     LocalClassifierPerParentNode,
     Explainer,
 )
-=======
-from hiclass import LocalClassifierPerNode, LocalClassifierPerParentNode, Explainer
->>>>>>> 2fe8480b
 
 try:
     import shap
@@ -150,7 +146,6 @@
 
 @pytest.mark.skipif(not shap_installed, reason="shap not installed")
 @pytest.mark.parametrize("data", ["explainer_data", "explainer_data_no_root"])
-<<<<<<< HEAD
 def test_traversal_path_lcpl(data, request):
     x_train, x_test, y_train = request.getfixturevalue(data)
     rfc = RandomForestClassifier()
@@ -164,25 +159,6 @@
     for i in range(len(x_test)):
         for j in range(len(traversals[i])):
             label = traversals[i][j].split(lcpl.separator_)[-1]
-=======
-def test_traversal_path_lcpn(data, request):
-    x_train, x_test, y_train = request.getfixturevalue(data)
-    rfc = RandomForestClassifier()
-    lcpn = LocalClassifierPerNode(local_classifier=rfc, replace_classifiers=False)
-
-    lcpn.fit(x_train, y_train)
-    explainer = Explainer(lcpn, data=x_train, mode="tree")
-    traversals = explainer._get_traversed_nodes_lcpn(x_test)
-    preds = lcpn.predict(x_test)
-
-    # Assert if predictions and traversals are of same length
-    assert len(preds) == len(traversals)
-
-    # Assert if traversal path in predictions is same as the computed traversal path
-    for i in range(len(x_test)):
-        for j in range(len(traversals[i])):
-            label = traversals[i][j].split(lcpn.separator_)[-1]
->>>>>>> 2fe8480b
             assert label == preds[i][j]
 
 
@@ -190,11 +166,7 @@
 @pytest.mark.skipif(not xarray_installed, reason="xarray not installed")
 @pytest.mark.parametrize("data", ["explainer_data", "explainer_data_no_root"])
 @pytest.mark.parametrize(
-<<<<<<< HEAD
     "classifier", [LocalClassifierPerLevel, LocalClassifierPerParentNode]
-=======
-    "classifier", [LocalClassifierPerParentNode, LocalClassifierPerNode]
->>>>>>> 2fe8480b
 )
 def test_explain_with_xr(data, request, classifier):
     x_train, x_test, y_train = request.getfixturevalue(data)
@@ -210,11 +182,7 @@
 
 
 @pytest.mark.parametrize(
-<<<<<<< HEAD
     "classifier", [LocalClassifierPerParentNode, LocalClassifierPerLevel]
-=======
-    "classifier", [LocalClassifierPerParentNode, LocalClassifierPerNode]
->>>>>>> 2fe8480b
 )
 def test_imports(classifier):
     x_train = [[76, 12, 49], [88, 63, 31], [5, 42, 24], [17, 90, 55]]
@@ -228,14 +196,9 @@
     assert isinstance(explainer.data, np.ndarray)
 
 
-<<<<<<< HEAD
 @pytest.mark.skipif(not shap_installed, reason="shap not installed")
 @pytest.mark.parametrize(
     "classifier", [LocalClassifierPerLevel, LocalClassifierPerParentNode]
-=======
-@pytest.mark.parametrize(
-    "classifier", [LocalClassifierPerParentNode, LocalClassifierPerNode]
->>>>>>> 2fe8480b
 )
 @pytest.mark.parametrize("data", ["explainer_data"])
 @pytest.mark.parametrize("mode", ["linear", "gradient", "deep", "tree", ""])
